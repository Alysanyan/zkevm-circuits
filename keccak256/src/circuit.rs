<<<<<<< HEAD
use super::gates::{
    iota_b9::IotaB9Config, pi::pi_gate_permutation, rho::RhoConfig,
    state_conversion::StateBaseConversion, tables::FromBase9TableConfig, theta::ThetaConfig,
    xi::XiConfig,
};
use crate::{
    arith_helpers::*,
    common::{NEXT_INPUTS_LANES, PERMUTATION, ROUND_CONSTANTS},
    gates::tables::{Base13toBase9TableConfig, SpecialChunkTableConfig},
};
use crate::{gates::mixing::MixingConfig, keccak_arith::*};
use halo2_proofs::{
=======
use crate::{
    arith_helpers::*,
    common::{NEXT_INPUTS_LANES, PERMUTATION, ROUND_CONSTANTS},
    gates::{
        iota_b9::IotaB9Config, mixing::MixingConfig, pi::pi_gate_permutation, rho::RhoConfig,
        state_conversion::StateBaseConversion, tables::FromBase9TableConfig, theta::ThetaConfig,
        xi::XiConfig,
    },
    keccak_arith::*,
};
use halo2::{
>>>>>>> 9990b567
    circuit::{Cell, Layouter, Region},
    plonk::{Advice, Column, ConstraintSystem, Error, Selector},
    poly::Rotation,
};
use itertools::Itertools;
use pairing::arithmetic::FieldExt;
use std::convert::TryInto;

#[derive(Clone, Debug)]
pub struct KeccakFConfig<F: FieldExt> {
    theta_config: ThetaConfig<F>,
    rho_config: RhoConfig<F>,
    xi_config: XiConfig<F>,
    iota_b9_config: IotaB9Config<F>,
<<<<<<< HEAD
=======
    from_b9_table: FromBase9TableConfig<F>,
>>>>>>> 9990b567
    base_conversion_config: StateBaseConversion<F>,
    mixing_config: MixingConfig<F>,
    pub state: [Column<Advice>; 25],
    q_out: Selector,
<<<<<<< HEAD
    pub _is_mixing_flag: Column<Advice>,
    _base_conv_activator: Column<Advice>,
=======
    base_conv_activator: Column<Advice>,
>>>>>>> 9990b567
}

impl<F: FieldExt> KeccakFConfig<F> {
    // We assume state is received in base-9.
<<<<<<< HEAD
    pub fn configure(
        meta: &mut ConstraintSystem<F>,
        table: FromBase9TableConfig<F>,
    ) -> KeccakFConfig<F> {
=======
    pub fn configure(meta: &mut ConstraintSystem<F>) -> Self {
>>>>>>> 9990b567
        let state = (0..25)
            .map(|_| {
                let column = meta.advice_column();
                meta.enable_equality(column);
                column
            })
            .collect_vec()
            .try_into()
            .unwrap();

        // Allocate space for the Advice column that activates the base
        // conversion during the `PERMUTATION - 1` rounds.
        let _is_mixing_flag = meta.advice_column();
        meta.enable_equality(_is_mixing_flag);

        // theta
        let theta_config = ThetaConfig::configure(meta.selector(), meta, state);
        // rho
<<<<<<< HEAD
        let rho_config = {
            let base13_to_9 = Base13toBase9TableConfig::configure(meta);
            let special_chunk_table = SpecialChunkTableConfig::configure(meta);
            RhoConfig::configure(meta, state, base13_to_9, special_chunk_table)
        };
=======
        let rho_config = RhoConfig::configure(meta, state);
>>>>>>> 9990b567
        // xi
        let xi_config = XiConfig::configure(meta.selector(), meta, state);

        // Allocate space for the round constants in base-9 which is an
        // instance column
        let round_ctant_b9 = meta.advice_column();
<<<<<<< HEAD
        meta.enable_equality(round_ctant_b9);
=======
        meta.enable_equality(round_ctant_b9.into());
>>>>>>> 9990b567
        let round_constants_b9 = meta.instance_column();

        // Allocate space for the round constants in base-13 which is an
        // instance column
        let round_ctant_b13 = meta.advice_column();
<<<<<<< HEAD
        meta.enable_equality(round_ctant_b13);
=======
        meta.enable_equality(round_ctant_b13.into());
>>>>>>> 9990b567
        let round_constants_b13 = meta.instance_column();

        // Iotab9
        let iota_b9_config =
            IotaB9Config::configure(meta, state, round_ctant_b9, round_constants_b9);

        // Allocate space for the activation flag of the base_conversion.
<<<<<<< HEAD
        let _base_conv_activator = meta.advice_column();
        meta.enable_equality(_base_conv_activator);
        // Base conversion config.
        let base_info = table.get_base_info(false);
        let base_conversion_config =
            StateBaseConversion::configure(meta, state, base_info, _base_conv_activator);
=======
        let base_conv_activator = meta.advice_column();
        meta.enable_equality(base_conv_activator.into());
        // Base conversion config.
        let from_b9_table = FromBase9TableConfig::configure(meta);
        let base_info = from_b9_table.get_base_info(false);
        let base_conversion_config =
            StateBaseConversion::configure(meta, state, base_info, base_conv_activator);
>>>>>>> 9990b567

        // Mixing will make sure that the flag is binary constrained and that
        // the out state matches the expected result.
        let mixing_config = MixingConfig::configure(
            meta,
<<<<<<< HEAD
            table,
=======
            &from_b9_table,
>>>>>>> 9990b567
            round_ctant_b9,
            round_ctant_b13,
            round_constants_b9,
            round_constants_b13,
        );

        // Allocate the `out state correctness` gate selector
        let q_out = meta.selector();
        // Constraint the out of the mixing gate to be equal to the out state
        // announced.
        meta.create_gate("Constraint out_state correctness", |meta| {
            (0..25usize)
                .into_iter()
                .map(|idx| {
                    let q_out = meta.query_selector(q_out);
                    let out_mixing = meta.query_advice(state[idx], Rotation::cur());
                    let out_expected_state = meta.query_advice(state[idx], Rotation::next());
                    q_out * (out_mixing - out_expected_state)
                })
                .collect_vec()
        });

        KeccakFConfig {
            theta_config,
            rho_config,
            xi_config,
            iota_b9_config,
<<<<<<< HEAD
=======
            from_b9_table,
>>>>>>> 9990b567
            base_conversion_config,
            mixing_config,
            state,
            q_out,
<<<<<<< HEAD
            _is_mixing_flag,
            _base_conv_activator,
=======
            base_conv_activator,
>>>>>>> 9990b567
        }
    }

    pub fn load(&self, layouter: &mut impl Layouter<F>) -> Result<(), Error> {
<<<<<<< HEAD
        self.rho_config.load(layouter)
=======
        self.rho_config.load(layouter)?;
        self.from_b9_table.load(layouter)
>>>>>>> 9990b567
    }

    pub fn assign_all(
        &self,
        layouter: &mut impl Layouter<F>,
        in_state: [(Cell, F); 25],
        out_state: [F; 25],
        flag: bool,
        next_mixing: Option<[F; NEXT_INPUTS_LANES]>,
    ) -> Result<[(Cell, F); 25], Error> {
        let mut state = in_state;

        // First 23 rounds
        for (round_idx, round_val) in ROUND_CONSTANTS.iter().enumerate().take(PERMUTATION) {
            // State in base-13
            // theta
            state = {
                // Apply theta outside circuit
                let out_state = KeccakFArith::theta(&state_to_biguint(split_state_cells(state)));
                let out_state = state_bigint_to_field(out_state);
                // assignment
                self.theta_config.assign_state(layouter, state, out_state)?
            };

            // rho
            state = {
                // assignment
                self.rho_config.assign_rotation_checks(layouter, state)?
            };
            // Outputs in base-9 which is what Pi requires

            // Apply Pi permutation
            state = pi_gate_permutation(state);

            // xi
            state = {
                // Apply xi outside circuit
                let out_state = KeccakFArith::xi(&state_to_biguint(split_state_cells(state)));
                let out_state = state_bigint_to_field(out_state);
                // assignment
                self.xi_config.assign_state(layouter, state, out_state)?
            };

            // Last round before Mixing does not run IotaB9 nor BaseConversion
            if round_idx == PERMUTATION - 1 {
                break;
            }

            // iota_b9
            state = {
                let out_state =
                    KeccakFArith::iota_b9(&state_to_biguint(split_state_cells(state)), *round_val);
                let out_state = state_bigint_to_field(out_state);
                self.iota_b9_config
                    .not_last_round(layouter, state, out_state, round_idx)?
            };

            // The resulting state is in Base-9 now. We now convert it to
            // base_13 which is what Theta requires again at the
            // start of the loop.
            state = {
<<<<<<< HEAD
                // TODO: That could be a Fixed column.
                // Witness 1 for the activation flag.
=======
>>>>>>> 9990b567
                let activation_flag = layouter.assign_region(
                    || "Base conversion enable",
                    |mut region| {
                        let cell = region.assign_advice(
                            || "Enable base conversion",
<<<<<<< HEAD
                            self._base_conv_activator,
=======
                            self.base_conv_activator,
>>>>>>> 9990b567
                            0,
                            || Ok(F::one()),
                        )?;
                        Ok((cell, F::one()))
                    },
                )?;

<<<<<<< HEAD
                self.base_conversion_config.assign_region(
                    layouter,
                    state,
                    (activation_flag.0.cell(), activation_flag.1),
                )?
=======
                self.base_conversion_config
                    .assign_region(layouter, state, activation_flag)?
>>>>>>> 9990b567
            }
        }

        // Mixing step
        let mix_res = KeccakFArith::mixing(
            &state_to_biguint(split_state_cells(state)),
            next_mixing
                .map(|state| state_to_state_bigint::<F, NEXT_INPUTS_LANES>(state))
                .as_ref(),
            *ROUND_CONSTANTS.last().unwrap(),
        );

        let mix_res = self.mixing_config.assign_state(
            layouter,
            state,
            state_bigint_to_field(mix_res),
            flag,
            next_mixing,
            // Last round = PERMUTATION - 1
            PERMUTATION - 1,
        )?;

        self.constrain_out_state(layouter, mix_res, out_state)
    }
<<<<<<< HEAD

    pub fn constrain_out_state(
        &self,
        layouter: &mut impl Layouter<F>,
        out_mixing: [(Cell, F); 25],
        out_state: [F; 25],
    ) -> Result<[(Cell, F); 25], Error> {
        layouter.assign_region(
            || "Constraint out_state and out_mixing",
            |mut region| {
                // Enable selector at offset = 0
                self.q_out.enable(&mut region, 0)?;

                // Allocate out_mixing at offset = 0 in `state` column.
                self.copy_state(&mut region, 0, self.state, out_mixing)?;

                // Witness out_state at offset = 1 in `state` column.
                let out_state: [(Cell, F); 25] = {
                    let mut out_vec: Vec<(Cell, F)> = vec![];
                    for (idx, lane) in out_state.iter().enumerate() {
                        let out_cell = region.assign_advice(
                            || format!("assign out_state [{}]", idx),
                            self.state[idx],
                            1,
                            || Ok(*lane),
                        )?;
                        out_vec.push((out_cell.cell(), *lane));
                    }
                    out_vec.try_into().unwrap()
                };

                Ok(out_state)
            },
        )
    }

=======

    pub fn constrain_out_state(
        &self,
        layouter: &mut impl Layouter<F>,
        out_mixing: [(Cell, F); 25],
        out_state: [F; 25],
    ) -> Result<[(Cell, F); 25], Error> {
        layouter.assign_region(
            || "Constraint out_state and out_mixing",
            |mut region| {
                // Enable selector at offset = 0
                self.q_out.enable(&mut region, 0)?;

                // Allocate out_mixing at offset = 0 in `state` column.
                self.copy_state(&mut region, 0, self.state, out_mixing)?;

                // Witness out_state at offset = 1 in `state` column.
                let out_state: [(Cell, F); 25] = {
                    let mut out_vec: Vec<(Cell, F)> = vec![];
                    for (idx, lane) in out_state.iter().enumerate() {
                        let out_cell = region.assign_advice(
                            || format!("assign out_state [{}]", idx),
                            self.state[idx],
                            1,
                            || Ok(*lane),
                        )?;
                        out_vec.push((out_cell, *lane));
                    }
                    out_vec.try_into().unwrap()
                };

                Ok(out_state)
            },
        )
    }

>>>>>>> 9990b567
    /// Copies the `[(Cell,F);25]` to the passed [Column<Advice>; 25].
    fn copy_state(
        &self,
        region: &mut Region<'_, F>,
        offset: usize,
        columns: [Column<Advice>; 25],
        state: [(Cell, F); 25],
    ) -> Result<(), Error> {
        for (idx, (cell, value)) in state.iter().enumerate() {
            let new_cell = region.assign_advice(
                || format!("Copy state {}", idx),
                columns[idx],
                offset,
                || Ok(*value),
            )?;

<<<<<<< HEAD
            region.constrain_equal(*cell, new_cell.cell())?;
=======
            region.constrain_equal(*cell, new_cell)?;
>>>>>>> 9990b567
        }

        Ok(())
    }
}

#[cfg(test)]
mod tests {
    use super::*;
    use crate::common::{State, NEXT_INPUTS_LANES, ROUND_CONSTANTS};
    use crate::gates::gate_helpers::*;
<<<<<<< HEAD
    use halo2_proofs::circuit::Layouter;
    use halo2_proofs::plonk::{ConstraintSystem, Error};
    use halo2_proofs::{circuit::SimpleFloorPlanner, dev::MockProver, plonk::Circuit};
=======
    use halo2::circuit::Layouter;
    use halo2::plonk::{ConstraintSystem, Error};
    use halo2::{circuit::SimpleFloorPlanner, dev::MockProver, plonk::Circuit};
>>>>>>> 9990b567
    use pairing::bn256::Fr as Fp;
    use pretty_assertions::assert_eq;
    use std::convert::TryInto;

    // TODO: Remove ignore once this can run in the CI without hanging.
    #[ignore]
    #[test]
    fn test_keccak_round() {
        #[derive(Default)]
        struct MyCircuit<F> {
            in_state: [F; 25],
            out_state: [F; 25],
            next_mixing: Option<[F; NEXT_INPUTS_LANES]>,
            // flag
            is_mixing: bool,
        }

<<<<<<< HEAD
        #[derive(Clone)]
        struct MyConfig<F: FieldExt> {
            keccak_conf: KeccakFConfig<F>,
            table: FromBase9TableConfig<F>,
        }

        impl<F: FieldExt> MyConfig<F> {
            pub fn load(&self, layouter: &mut impl Layouter<F>) -> Result<(), Error> {
                self.keccak_conf.rho_config.load(layouter)?;
                self.table.load(layouter)?;
                Ok(())
            }
        }

        impl<F: FieldExt> Circuit<F> for MyCircuit<F> {
            type Config = MyConfig<F>;
=======
        impl<F: FieldExt> Circuit<F> for MyCircuit<F> {
            type Config = KeccakFConfig<F>;
>>>>>>> 9990b567
            type FloorPlanner = SimpleFloorPlanner;

            fn without_witnesses(&self) -> Self {
                Self::default()
            }

            fn configure(meta: &mut ConstraintSystem<F>) -> Self::Config {
<<<<<<< HEAD
                let table = FromBase9TableConfig::configure(meta);
                MyConfig {
                    keccak_conf: KeccakFConfig::configure(meta, table.clone()),
                    table,
                }
=======
                Self::Config::configure(meta)
>>>>>>> 9990b567
            }

            fn synthesize(
                &self,
                config: Self::Config,
                mut layouter: impl Layouter<F>,
            ) -> Result<(), Error> {
                // Load the table
                config.load(&mut layouter)?;
                let offset: usize = 0;

                let in_state = layouter.assign_region(
                    || "Keccak round Wittnes & flag assignation",
                    |mut region| {
                        // Witness `state`
                        let in_state: [(Cell, F); 25] = {
                            let mut state: Vec<(Cell, F)> = Vec::with_capacity(25);
                            for (idx, val) in self.in_state.iter().enumerate() {
                                let cell = region.assign_advice(
                                    || "witness input state",
<<<<<<< HEAD
                                    config.keccak_conf.state[idx],
                                    offset,
                                    || Ok(*val),
                                )?;
                                state.push((cell.cell(), *val))
=======
                                    config.state[idx],
                                    offset,
                                    || Ok(*val),
                                )?;
                                state.push((cell, *val))
>>>>>>> 9990b567
                            }
                            state.try_into().unwrap()
                        };

                        Ok(in_state)
                    },
                )?;

<<<<<<< HEAD
                config.keccak_conf.assign_all(
=======
                config.assign_all(
>>>>>>> 9990b567
                    &mut layouter,
                    in_state,
                    self.out_state,
                    self.is_mixing,
                    self.next_mixing,
                )?;
                Ok(())
            }
        }

        let in_state: State = [
            [1, 0, 0, 0, 0],
            [0, 0, 0, 0, 0],
            [0, 0, 0, 0, 0],
            [0, 0, 0, 0, 0],
            [0, 0, 0, 0, 0],
        ];

        let next_input: State = [
            [2, 0, 0, 0, 0],
            [0, 0, 0, 0, 0],
            [0, 0, 0, 0, 0],
            [0, 0, 0, 0, 0],
            [0, 0, 0, 0, 0],
        ];

        let mut in_state_biguint = StateBigInt::default();

        // Generate in_state as `[Fp;25]`
        let mut in_state_fp: [Fp; 25] = [Fp::zero(); 25];
        for (x, y) in (0..5).cartesian_product(0..5) {
            in_state_fp[5 * x + y] = biguint_to_f(&convert_b2_to_b13(in_state[x][y]));
            in_state_biguint[(x, y)] = convert_b2_to_b13(in_state[x][y]);
        }

        // Compute out_state_mix
        let mut out_state_mix = in_state_biguint.clone();
        KeccakFArith::permute_and_absorb(&mut out_state_mix, Some(&next_input));

        // Compute out_state_non_mix
        let mut out_state_non_mix = in_state_biguint.clone();
        KeccakFArith::permute_and_absorb(&mut out_state_non_mix, None);

        // Generate out_state as `[Fp;25]`
        let out_state_mix: [Fp; 25] = state_bigint_to_field(out_state_mix);
        let out_state_non_mix: [Fp; 25] = state_bigint_to_field(out_state_non_mix);

        // Generate next_input (tho one that is not None) in the form `[F;17]`
        // Generate next_input as `[Fp;NEXT_INPUTS_LANES]`
        let next_input_fp: [Fp; NEXT_INPUTS_LANES] =
            state_bigint_to_field(StateBigInt::from(next_input));

        let constants_b13: Vec<Fp> = ROUND_CONSTANTS
            .iter()
            .map(|num| biguint_to_f(&convert_b2_to_b13(*num)))
            .collect();

        let constants_b9: Vec<Fp> = ROUND_CONSTANTS
            .iter()
            .map(|num| biguint_to_f(&convert_b2_to_b9(*num)))
            .collect();

        // When we pass no `mixing_inputs`, we perform the full keccak round
        // ending with Mixing executing IotaB9
        {
            // With the correct input and output witnesses, the proof should
            // pass.
            let circuit = MyCircuit::<Fp> {
                in_state: in_state_fp,
                out_state: out_state_non_mix,
                next_mixing: None,
                is_mixing: false,
            };

            let prover = MockProver::<Fp>::run(
                17,
                &circuit,
                vec![constants_b9.clone(), constants_b13.clone()],
            )
            .unwrap();

            assert_eq!(prover.verify(), Ok(()));

            // With wrong input and/or output witnesses, the proof should fail
            // to be verified.
            let circuit = MyCircuit::<Fp> {
                in_state: out_state_non_mix,
                out_state: out_state_non_mix,
                next_mixing: None,
                is_mixing: true,
            };

            let prover = MockProver::<Fp>::run(
                17,
                &circuit,
                vec![constants_b9.clone(), constants_b13.clone()],
            )
            .unwrap();

            assert!(prover.verify().is_err());
        }

        // When we pass `mixing_inputs`, we perform the full keccak round ending
        // with Mixing executing Absorb + base_conversion + IotaB13
        {
            let circuit = MyCircuit::<Fp> {
                in_state: in_state_fp,
                out_state: out_state_mix,
                next_mixing: Some(next_input_fp),
                is_mixing: true,
            };

            let prover = MockProver::<Fp>::run(
                17,
                &circuit,
                vec![constants_b9.clone(), constants_b13.clone()],
            )
            .unwrap();

            assert_eq!(prover.verify(), Ok(()));

            // With wrong input and/or output witnesses, the proof should fail
            // to be verified.
            let circuit = MyCircuit::<Fp> {
                in_state: out_state_non_mix,
                out_state: out_state_non_mix,
                next_mixing: Some(next_input_fp),
                is_mixing: true,
            };

            let prover =
                MockProver::<Fp>::run(17, &circuit, vec![constants_b9, constants_b13]).unwrap();

            assert!(prover.verify().is_err());
        }
    }
}<|MERGE_RESOLUTION|>--- conflicted
+++ resolved
@@ -1,4 +1,3 @@
-<<<<<<< HEAD
 use super::gates::{
     iota_b9::IotaB9Config, pi::pi_gate_permutation, rho::RhoConfig,
     state_conversion::StateBaseConversion, tables::FromBase9TableConfig, theta::ThetaConfig,
@@ -7,23 +6,9 @@
 use crate::{
     arith_helpers::*,
     common::{NEXT_INPUTS_LANES, PERMUTATION, ROUND_CONSTANTS},
-    gates::tables::{Base13toBase9TableConfig, SpecialChunkTableConfig},
 };
 use crate::{gates::mixing::MixingConfig, keccak_arith::*};
 use halo2_proofs::{
-=======
-use crate::{
-    arith_helpers::*,
-    common::{NEXT_INPUTS_LANES, PERMUTATION, ROUND_CONSTANTS},
-    gates::{
-        iota_b9::IotaB9Config, mixing::MixingConfig, pi::pi_gate_permutation, rho::RhoConfig,
-        state_conversion::StateBaseConversion, tables::FromBase9TableConfig, theta::ThetaConfig,
-        xi::XiConfig,
-    },
-    keccak_arith::*,
-};
-use halo2::{
->>>>>>> 9990b567
     circuit::{Cell, Layouter, Region},
     plonk::{Advice, Column, ConstraintSystem, Error, Selector},
     poly::Rotation,
@@ -38,32 +23,17 @@
     rho_config: RhoConfig<F>,
     xi_config: XiConfig<F>,
     iota_b9_config: IotaB9Config<F>,
-<<<<<<< HEAD
-=======
     from_b9_table: FromBase9TableConfig<F>,
->>>>>>> 9990b567
     base_conversion_config: StateBaseConversion<F>,
     mixing_config: MixingConfig<F>,
     pub state: [Column<Advice>; 25],
     q_out: Selector,
-<<<<<<< HEAD
-    pub _is_mixing_flag: Column<Advice>,
-    _base_conv_activator: Column<Advice>,
-=======
     base_conv_activator: Column<Advice>,
->>>>>>> 9990b567
 }
 
 impl<F: FieldExt> KeccakFConfig<F> {
     // We assume state is received in base-9.
-<<<<<<< HEAD
-    pub fn configure(
-        meta: &mut ConstraintSystem<F>,
-        table: FromBase9TableConfig<F>,
-    ) -> KeccakFConfig<F> {
-=======
     pub fn configure(meta: &mut ConstraintSystem<F>) -> Self {
->>>>>>> 9990b567
         let state = (0..25)
             .map(|_| {
                 let column = meta.advice_column();
@@ -82,36 +52,20 @@
         // theta
         let theta_config = ThetaConfig::configure(meta.selector(), meta, state);
         // rho
-<<<<<<< HEAD
-        let rho_config = {
-            let base13_to_9 = Base13toBase9TableConfig::configure(meta);
-            let special_chunk_table = SpecialChunkTableConfig::configure(meta);
-            RhoConfig::configure(meta, state, base13_to_9, special_chunk_table)
-        };
-=======
         let rho_config = RhoConfig::configure(meta, state);
->>>>>>> 9990b567
         // xi
         let xi_config = XiConfig::configure(meta.selector(), meta, state);
 
         // Allocate space for the round constants in base-9 which is an
         // instance column
         let round_ctant_b9 = meta.advice_column();
-<<<<<<< HEAD
         meta.enable_equality(round_ctant_b9);
-=======
-        meta.enable_equality(round_ctant_b9.into());
->>>>>>> 9990b567
         let round_constants_b9 = meta.instance_column();
 
         // Allocate space for the round constants in base-13 which is an
         // instance column
         let round_ctant_b13 = meta.advice_column();
-<<<<<<< HEAD
         meta.enable_equality(round_ctant_b13);
-=======
-        meta.enable_equality(round_ctant_b13.into());
->>>>>>> 9990b567
         let round_constants_b13 = meta.instance_column();
 
         // Iotab9
@@ -119,32 +73,20 @@
             IotaB9Config::configure(meta, state, round_ctant_b9, round_constants_b9);
 
         // Allocate space for the activation flag of the base_conversion.
-<<<<<<< HEAD
-        let _base_conv_activator = meta.advice_column();
-        meta.enable_equality(_base_conv_activator);
-        // Base conversion config.
-        let base_info = table.get_base_info(false);
-        let base_conversion_config =
-            StateBaseConversion::configure(meta, state, base_info, _base_conv_activator);
-=======
         let base_conv_activator = meta.advice_column();
-        meta.enable_equality(base_conv_activator.into());
+        meta.enable_equality(base_conv_activator);
+
         // Base conversion config.
         let from_b9_table = FromBase9TableConfig::configure(meta);
         let base_info = from_b9_table.get_base_info(false);
         let base_conversion_config =
             StateBaseConversion::configure(meta, state, base_info, base_conv_activator);
->>>>>>> 9990b567
 
         // Mixing will make sure that the flag is binary constrained and that
         // the out state matches the expected result.
         let mixing_config = MixingConfig::configure(
             meta,
-<<<<<<< HEAD
-            table,
-=======
-            &from_b9_table,
->>>>>>> 9990b567
+            from_b9_table.clone(),
             round_ctant_b9,
             round_ctant_b13,
             round_constants_b9,
@@ -172,30 +114,18 @@
             rho_config,
             xi_config,
             iota_b9_config,
-<<<<<<< HEAD
-=======
             from_b9_table,
->>>>>>> 9990b567
             base_conversion_config,
             mixing_config,
             state,
             q_out,
-<<<<<<< HEAD
-            _is_mixing_flag,
-            _base_conv_activator,
-=======
             base_conv_activator,
->>>>>>> 9990b567
         }
     }
 
     pub fn load(&self, layouter: &mut impl Layouter<F>) -> Result<(), Error> {
-<<<<<<< HEAD
-        self.rho_config.load(layouter)
-=======
         self.rho_config.load(layouter)?;
         self.from_b9_table.load(layouter)
->>>>>>> 9990b567
     }
 
     pub fn assign_all(
@@ -257,21 +187,12 @@
             // base_13 which is what Theta requires again at the
             // start of the loop.
             state = {
-<<<<<<< HEAD
-                // TODO: That could be a Fixed column.
-                // Witness 1 for the activation flag.
-=======
->>>>>>> 9990b567
                 let activation_flag = layouter.assign_region(
                     || "Base conversion enable",
                     |mut region| {
                         let cell = region.assign_advice(
                             || "Enable base conversion",
-<<<<<<< HEAD
-                            self._base_conv_activator,
-=======
                             self.base_conv_activator,
->>>>>>> 9990b567
                             0,
                             || Ok(F::one()),
                         )?;
@@ -279,16 +200,11 @@
                     },
                 )?;
 
-<<<<<<< HEAD
                 self.base_conversion_config.assign_region(
                     layouter,
                     state,
                     (activation_flag.0.cell(), activation_flag.1),
                 )?
-=======
-                self.base_conversion_config
-                    .assign_region(layouter, state, activation_flag)?
->>>>>>> 9990b567
             }
         }
 
@@ -313,7 +229,6 @@
 
         self.constrain_out_state(layouter, mix_res, out_state)
     }
-<<<<<<< HEAD
 
     pub fn constrain_out_state(
         &self,
@@ -350,44 +265,6 @@
         )
     }
 
-=======
-
-    pub fn constrain_out_state(
-        &self,
-        layouter: &mut impl Layouter<F>,
-        out_mixing: [(Cell, F); 25],
-        out_state: [F; 25],
-    ) -> Result<[(Cell, F); 25], Error> {
-        layouter.assign_region(
-            || "Constraint out_state and out_mixing",
-            |mut region| {
-                // Enable selector at offset = 0
-                self.q_out.enable(&mut region, 0)?;
-
-                // Allocate out_mixing at offset = 0 in `state` column.
-                self.copy_state(&mut region, 0, self.state, out_mixing)?;
-
-                // Witness out_state at offset = 1 in `state` column.
-                let out_state: [(Cell, F); 25] = {
-                    let mut out_vec: Vec<(Cell, F)> = vec![];
-                    for (idx, lane) in out_state.iter().enumerate() {
-                        let out_cell = region.assign_advice(
-                            || format!("assign out_state [{}]", idx),
-                            self.state[idx],
-                            1,
-                            || Ok(*lane),
-                        )?;
-                        out_vec.push((out_cell, *lane));
-                    }
-                    out_vec.try_into().unwrap()
-                };
-
-                Ok(out_state)
-            },
-        )
-    }
-
->>>>>>> 9990b567
     /// Copies the `[(Cell,F);25]` to the passed [Column<Advice>; 25].
     fn copy_state(
         &self,
@@ -404,11 +281,7 @@
                 || Ok(*value),
             )?;
 
-<<<<<<< HEAD
             region.constrain_equal(*cell, new_cell.cell())?;
-=======
-            region.constrain_equal(*cell, new_cell)?;
->>>>>>> 9990b567
         }
 
         Ok(())
@@ -420,15 +293,9 @@
     use super::*;
     use crate::common::{State, NEXT_INPUTS_LANES, ROUND_CONSTANTS};
     use crate::gates::gate_helpers::*;
-<<<<<<< HEAD
     use halo2_proofs::circuit::Layouter;
     use halo2_proofs::plonk::{ConstraintSystem, Error};
     use halo2_proofs::{circuit::SimpleFloorPlanner, dev::MockProver, plonk::Circuit};
-=======
-    use halo2::circuit::Layouter;
-    use halo2::plonk::{ConstraintSystem, Error};
-    use halo2::{circuit::SimpleFloorPlanner, dev::MockProver, plonk::Circuit};
->>>>>>> 9990b567
     use pairing::bn256::Fr as Fp;
     use pretty_assertions::assert_eq;
     use std::convert::TryInto;
@@ -446,27 +313,8 @@
             is_mixing: bool,
         }
 
-<<<<<<< HEAD
-        #[derive(Clone)]
-        struct MyConfig<F: FieldExt> {
-            keccak_conf: KeccakFConfig<F>,
-            table: FromBase9TableConfig<F>,
-        }
-
-        impl<F: FieldExt> MyConfig<F> {
-            pub fn load(&self, layouter: &mut impl Layouter<F>) -> Result<(), Error> {
-                self.keccak_conf.rho_config.load(layouter)?;
-                self.table.load(layouter)?;
-                Ok(())
-            }
-        }
-
-        impl<F: FieldExt> Circuit<F> for MyCircuit<F> {
-            type Config = MyConfig<F>;
-=======
         impl<F: FieldExt> Circuit<F> for MyCircuit<F> {
             type Config = KeccakFConfig<F>;
->>>>>>> 9990b567
             type FloorPlanner = SimpleFloorPlanner;
 
             fn without_witnesses(&self) -> Self {
@@ -474,15 +322,7 @@
             }
 
             fn configure(meta: &mut ConstraintSystem<F>) -> Self::Config {
-<<<<<<< HEAD
-                let table = FromBase9TableConfig::configure(meta);
-                MyConfig {
-                    keccak_conf: KeccakFConfig::configure(meta, table.clone()),
-                    table,
-                }
-=======
                 Self::Config::configure(meta)
->>>>>>> 9990b567
             }
 
             fn synthesize(
@@ -503,19 +343,11 @@
                             for (idx, val) in self.in_state.iter().enumerate() {
                                 let cell = region.assign_advice(
                                     || "witness input state",
-<<<<<<< HEAD
-                                    config.keccak_conf.state[idx],
+                                    config.state[idx],
                                     offset,
                                     || Ok(*val),
                                 )?;
                                 state.push((cell.cell(), *val))
-=======
-                                    config.state[idx],
-                                    offset,
-                                    || Ok(*val),
-                                )?;
-                                state.push((cell, *val))
->>>>>>> 9990b567
                             }
                             state.try_into().unwrap()
                         };
@@ -524,11 +356,7 @@
                     },
                 )?;
 
-<<<<<<< HEAD
-                config.keccak_conf.assign_all(
-=======
                 config.assign_all(
->>>>>>> 9990b567
                     &mut layouter,
                     in_state,
                     self.out_state,

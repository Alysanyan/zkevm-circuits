use super::super::arith_helpers::*;
use super::generic::GenericConfig;
use super::tables::{FromBase9TableConfig, StackableTable};
use super::{absorb::AbsorbConfig, base_conversion::BaseConversionConfig, iota::IotaConstants};
use crate::common::*;
use crate::keccak_arith::KeccakFArith;
use eth_types::Field;
use halo2_proofs::{
    circuit::{AssignedCell, Layouter, Region},
    plonk::{Advice, Column, ConstraintSystem, Error, Selector},
    poly::Rotation,
};
use std::convert::TryInto;

#[derive(Clone, Debug)]
pub struct MixingConfig<F> {
    iota_constants: IotaConstants<F>,
    absorb_config: AbsorbConfig<F>,
    base_conv_config_b9_b13: BaseConversionConfig<F>,
    state: [Column<Advice>; 25],
    flag: Column<Advice>,
    q_out_copy: Selector,
    generic: GenericConfig<F>,
<<<<<<< HEAD
    out_mixing: [Column<Advice>; 25],
=======
    stackable: StackableTable<F>,
>>>>>>> d3c6769a
}

impl<F: Field> MixingConfig<F> {
    pub fn configure(
        meta: &mut ConstraintSystem<F>,
        state: [Column<Advice>; 25],
        base_conv_config_b9_b13: BaseConversionConfig<F>,
        base_conv_config_b2_b9: BaseConversionConfig<F>,
        flag: Column<Advice>,
        generic: GenericConfig<F>,
        stackable: StackableTable<F>,
    ) -> MixingConfig<F> {
<<<<<<< HEAD
        meta.enable_equality(flag);

        let q_flag = meta.selector();

        meta.create_gate("Ensure flag consistency", |meta| {
            let q_flag = meta.query_selector(q_flag);

            let negated_flag = meta.query_advice(flag, Rotation::next());
            let flag = meta.query_advice(flag, Rotation::cur());
            // We do a trick which consists on multiplying an internal selector
            // which is always active by the actual `negated_flag`
            // which will then enable or disable the gate.
            //
            // Force that `flag + negated_flag = 1`.
            // This ensures that flag = !negated_flag.
            let flag_consistency =
                (flag.clone() + negated_flag.clone()) - Expression::Constant(F::one());

            // Define bool constraint for flags.
            // Based on: `(1-flag) * flag = 0` only if `flag` is boolean.
            let bool_constraint = |flag: Expression<F>| -> Expression<F> {
                (Expression::Constant(F::one()) - flag.clone()) * flag
            };

            // Add a constraint that sums up the results of the two branches
            // constraining it to be equal to `out_state`.
            [
                q_flag.clone() * flag_consistency,
                q_flag.clone() * bool_constraint(flag),
                q_flag * bool_constraint(negated_flag),
            ]
        });

        // Allocate out_mixing columns and enable copy constraints for them.
        // Offset = 0 (Non mixing)
        // Offset = 1 (Mixing)
        let out_mixing: [Column<Advice>; 25] = (0..25)
            .map(|_| {
                let column = meta.advice_column();
                meta.enable_equality(column);
                column
            })
            .collect::<Vec<_>>()
            .try_into()
            .unwrap();

        let absorb_config = AbsorbConfig::configure(meta, state, base_conv_config_b2_b9);
=======
        let flag = meta.advice_column();
        meta.enable_equality(flag);
        // We mix -> Flag = true
        let absorb_config = AbsorbConfig::configure(meta, state);

        let base_info = table.get_base_info(false);
        let base_conv_lane = meta.advice_column();
        let base_conv_config = BaseConversionConfig::configure(
            meta,
            base_info,
            base_conv_lane,
            flag,
            state[0..5].try_into().unwrap(),
        );
>>>>>>> d3c6769a

        let q_out_copy = meta.selector();

        meta.create_gate("Mixing result copies and constraints", |meta| {
            let q_enable = meta.query_selector(q_out_copy);
            // Add out mixing states together multiplied by the mixing_flag.
            let negated_flag = meta.query_advice(flag, Rotation::next());
            let flag = meta.query_advice(flag, Rotation::cur());

            // Multiply by flag and negated_flag the out mixing results.
            let left_side = meta.query_advice(state[0], Rotation::cur()) * negated_flag;
            let right_side = meta.query_advice(state[0], Rotation::next()) * flag;
            let out_state = meta.query_advice(state[0], Rotation(2));

            // We add the results of the mixing gate if/else branches multiplied
            // by it's corresponding flags so that we always
            // copy from the same place on the copy_constraints while enforcing
            // the equality with the out_state of the permutation.
            [q_enable * ((left_side + right_side) - out_state)]
        });
        let iota_constants = IotaConstants::default();

        MixingConfig {
            iota_constants,
            absorb_config,
            base_conv_config_b9_b13,
            state,
            flag,
            q_out_copy,
            generic,
<<<<<<< HEAD
            out_mixing,
=======
            stackable,
>>>>>>> d3c6769a
        }
    }

    /// Enforce flag constraints
    pub fn assign_out_mixing_states(
        &self,
        layouter: &mut impl Layouter<F>,
        flag_bool: bool,
        negated_flag: AssignedCell<F, F>,
        out_mixing_circ: &[AssignedCell<F, F>; 25],
        out_non_mixing_circ: &[AssignedCell<F, F>; 25],
        out_state: [F; 25],
    ) -> Result<[AssignedCell<F, F>; 25], Error> {
        layouter.assign_region(
            || "Out Mixing states assignation",
            |mut region| {
                // Enable selector
                self.q_out_copy.enable(&mut region, 0)?;

                // Copy constrain flags.
                let _flag_cell = region.assign_advice(
                    || "witness is_mixing",
                    self.flag,
                    0,
                    || Ok(F::from(flag_bool as u64)),
                )?;

                negated_flag.copy_advice(|| "witness is_mixing", &mut region, self.flag, 1)?;

                // Copy-constrain both out states.
                self.copy_state(&mut region, 0, self.state, out_non_mixing_circ)?;

                self.copy_state(&mut region, 1, self.state, out_mixing_circ)?;

                let out_state: [AssignedCell<F, F>; 25] = {
                    let mut out_vec: Vec<AssignedCell<F, F>> = vec![];
                    for (idx, lane) in out_state.iter().enumerate() {
                        let out_cell = region.assign_advice(
                            || format!("assign out_state [{}]", idx),
                            self.state[idx],
                            2,
                            || Ok(*lane),
                        )?;
                        out_vec.push(out_cell);
                    }
                    out_vec.try_into().unwrap()
                };

                Ok(out_state)
            },
        )
    }

    pub fn assign_state(
        &self,
        layouter: &mut impl Layouter<F>,
        in_state: &[AssignedCell<F, F>; 25],
        out_state: [F; 25],
        flag_bool: bool,
        next_mixing: [AssignedCell<F, F>; NEXT_INPUTS_LANES],
    ) -> Result<[AssignedCell<F, F>; 25], Error> {
        // Enforce flag constraints and witness them.
        let (flag, negated_flag) = self
            .stackable
            .assign_boolean_flag(layouter, Some(flag_bool))?;

        // If we don't mix:
        // IotaB9
        let non_mix_res = {
            let mut state = in_state.clone();
            // If `no_mixing` is true: add `A4 * round_constant_b9`
            // Otherwise, do nothing and return the orignal lane value in the
            // next cell
            state[0] = self.generic.conditional_add_const(
                layouter,
                state[0].clone(),
                negated_flag.clone(),
                self.iota_constants.a4_times_round_constants_b9[PERMUTATION - 1],
            )?;
            state
        };

        // If we mix:
        // Absorb
        let (out_state_absorb_cells, _) = self.absorb_config.copy_state_flag_next_inputs(
            layouter,
            in_state,
            // Compute out_absorb state.
            {
                let out_absorb: StateBigInt = KeccakFArith::absorb(
                    &state_to_biguint(split_state_cells(in_state.clone())),
                    &state_to_state_bigint::<F, NEXT_INPUTS_LANES>(split_state_cells(
                        next_mixing.clone(),
                    )),
                );

                state_bigint_to_field::<F, 25>(out_absorb)
            },
            next_mixing,
            flag.clone(),
        )?;

        // Base conversion assign
        let base_conv_cells = self.base_conv_config_b9_b13.assign_state(
            layouter,
            &out_state_absorb_cells,
            flag.clone(),
        )?;

        // IotaB13
        let mix_res = {
            let mut base_conv_cells = base_conv_cells;

            // If `mixing` is true: add round constant in base 13.
            // Otherwise, do nothing and return the orignal lane value in the
            // next cell
            base_conv_cells[0] = self.generic.conditional_add_const(
                layouter,
                base_conv_cells[0].clone(),
                flag,
                self.iota_constants.round_constant_b13,
            )?;
            base_conv_cells
        };

        self.assign_out_mixing_states(
            layouter,
            flag_bool,
            negated_flag,
            &mix_res,
            &non_mix_res,
            out_state,
        )
    }

    /// Copies the `[(Cell,F);25]` to the passed [Column<Advice>; 25].
    fn copy_state(
        &self,
        region: &mut Region<'_, F>,
        offset: usize,
        columns: [Column<Advice>; 25],
        state: &[AssignedCell<F, F>; 25],
    ) -> Result<(), Error> {
        for (idx, state_cell) in state.iter().enumerate() {
            state_cell.copy_advice(
                || format!("Copy state {}", idx),
                region,
                columns[idx],
                offset,
            )?;
        }

        Ok(())
    }
}

#[cfg(test)]
mod tests {
    use super::*;
    use crate::common::{State, ROUND_CONSTANTS};
<<<<<<< HEAD
    use crate::permutation::tables::FromBinaryTableConfig;
    use halo2_proofs::circuit::Layouter;
    use halo2_proofs::pairing::bn256::Fr as Fp;
    use halo2_proofs::plonk::{ConstraintSystem, Error};
    use halo2_proofs::{circuit::SimpleFloorPlanner, dev::MockProver, plonk::Circuit};
=======
    use halo2_proofs::{
        circuit::{Layouter, SimpleFloorPlanner},
        dev::MockProver,
        pairing::bn256::Fr as Fp,
        plonk::{Circuit, ConstraintSystem, Error, TableColumn},
    };
>>>>>>> d3c6769a
    use itertools::Itertools;
    use pretty_assertions::assert_eq;
    use std::convert::TryInto;

    #[test]
    fn test_mixing_gate() {
        #[derive(Default)]
        struct MyCircuit<F> {
            in_state: [F; 25],
            out_state: [F; 25],
            next_mixing: Option<[F; NEXT_INPUTS_LANES]>,
            // flag
            is_mixing: bool,
        }

        #[derive(Clone)]
        struct MyConfig<F> {
            mixing_conf: MixingConfig<F>,
<<<<<<< HEAD
            state: [Column<Advice>; 25],
            next_inputs: [Column<Advice>; NEXT_INPUTS_LANES],
            table_b9_b13: FromBase9TableConfig<F>,
            table_b2_b9: FromBinaryTableConfig<F>,
=======
            table: FromBase9TableConfig<F>,
            stackable: StackableTable<F>,
>>>>>>> d3c6769a
        }

        impl<F: Field> Circuit<F> for MyCircuit<F> {
            type Config = MyConfig<F>;
            type FloorPlanner = SimpleFloorPlanner;

            fn without_witnesses(&self) -> Self {
                Self::default()
            }

            fn configure(meta: &mut ConstraintSystem<F>) -> Self::Config {
                let state: [Column<Advice>; 25] = (0..25)
                    .map(|_| {
                        let col = meta.advice_column();
                        meta.enable_equality(col);
                        col
                    })
                    .collect_vec()
                    .try_into()
                    .unwrap();

                let next_inputs =
                    [(); NEXT_INPUTS_LANES]
                        .map(|_| meta.advice_column())
                        .map(|col| {
                            meta.enable_equality(col);
                            col
                        });

                let flag = meta.advice_column();
                meta.enable_equality(flag);
                let fixed = meta.fixed_column();
                let generic =
                    GenericConfig::configure(meta, state[0..3].try_into().unwrap(), fixed);
                let table_cols: [TableColumn; 3] = (0..3)
                    .map(|_| meta.lookup_table_column())
                    .collect_vec()
                    .try_into()
                    .unwrap();
                let stackable =
                    StackableTable::configure(meta, state[0..3].try_into().unwrap(), table_cols);
                let mixing_conf =
                    MixingConfig::configure(meta, &table, state, generic, stackable.clone());

                let table_b9_b13 = FromBase9TableConfig::configure(meta);
                let table_b2_b9 = FromBinaryTableConfig::configure(meta);

                let base_conv_lane = meta.advice_column();
                meta.enable_equality(base_conv_lane);

                let base_conv_config_b2_b9 = BaseConversionConfig::configure(
                    meta,
                    table_b2_b9.get_base_info(true),
                    base_conv_lane,
                    flag,
                    state[0..5].try_into().unwrap(),
                );

                let base_conv_config_b9_b13 = BaseConversionConfig::configure(
                    meta,
                    table_b9_b13.get_base_info(false),
                    base_conv_lane,
                    flag,
                    state[0..5].try_into().unwrap(),
                );

                MyConfig {
<<<<<<< HEAD
                    mixing_conf: MixingConfig::configure(
                        meta,
                        state,
                        base_conv_config_b9_b13,
                        base_conv_config_b2_b9,
                        flag,
                        generic,
                    ),
                    state,
                    next_inputs,
                    table_b9_b13,
                    table_b2_b9,
=======
                    mixing_conf,
                    table,
                    stackable,
>>>>>>> d3c6769a
                }
            }

            fn synthesize(
                &self,
                config: Self::Config,
                mut layouter: impl Layouter<F>,
            ) -> Result<(), Error> {
<<<<<<< HEAD
                // Load the tables
                config.table_b9_b13.load(&mut layouter)?;
                config.table_b2_b9.load(&mut layouter)?;
=======
                // Load the table
                config.table.load(&mut layouter)?;
                config.stackable.load(&mut layouter)?;
>>>>>>> d3c6769a
                let offset: usize = 0;

                let in_state = layouter.assign_region(
                    || "Mixing Wittnes assignment",
                    |mut region| {
                        // Witness `in_state`
                        let in_state: [AssignedCell<F, F>; 25] = {
                            let mut state: Vec<AssignedCell<F, F>> = Vec::with_capacity(25);
                            for (idx, val) in self.in_state.iter().enumerate() {
                                let cell = region.assign_advice(
                                    || "witness input state",
                                    config.state[idx],
                                    offset,
                                    || Ok(*val),
                                )?;
                                state.push(cell)
                            }
                            state.try_into().unwrap()
                        };

                        Ok(in_state)
                    },
                )?;

                let next_inputs = layouter.assign_region(
                    || "Mixing Wittnes assignment",
                    |mut region| {
                        // Witness `next_inputs`
                        let next_inputs: [AssignedCell<F, F>; NEXT_INPUTS_LANES] = {
                            let mut state: Vec<AssignedCell<F, F>> =
                                Vec::with_capacity(NEXT_INPUTS_LANES);
                            for (idx, val) in
                                self.next_mixing.unwrap_or_default().iter().enumerate()
                            {
                                let cell = region.assign_advice(
                                    || "witness next_inputs",
                                    config.next_inputs[idx],
                                    offset,
                                    || Ok(*val),
                                )?;
                                state.push(cell)
                            }
                            state.try_into().unwrap()
                        };

                        Ok(next_inputs)
                    },
                )?;

                config.mixing_conf.assign_state(
                    &mut layouter,
                    &in_state,
                    self.out_state,
                    self.is_mixing,
                    next_inputs,
                )?;

                Ok(())
            }
        }

        let input1: State = [
            [1, 0, 0, 0, 0],
            [0, 0, 0, 0, 0],
            [0, 0, 0, 0, 0],
            [0, 0, 0, 0, 0],
            [0, 0, 0, 0, 0],
        ];

        let input2: State = [
            [2, 0, 0, 0, 0],
            [0, 0, 0, 0, 0],
            [0, 0, 0, 0, 0],
            [0, 0, 0, 0, 0],
            [0, 0, 0, 0, 0],
        ];

        // Convert the input to base9 as the gadget already expects it like this
        // since it's always the output of IotaB9.
        let mut in_state = StateBigInt::from(input1);
        for (x, y) in (0..5).cartesian_product(0..5) {
            in_state[(x, y)] = convert_b2_to_b9(input1[x][y])
        }

        let next_input = StateBigInt::from(input2);

        // Compute out mixing state (when flag = 1)
        let out_mixing_state: [Fp; 25] = state_bigint_to_field(KeccakFArith::mixing(
            &in_state,
            Some(input2),
            *ROUND_CONSTANTS.last().unwrap(),
        ));

        // Compute out non-mixing state (when flag = 0)
        let out_non_mixing_state = state_bigint_to_field(KeccakFArith::mixing(
            &in_state,
            None,
            *ROUND_CONSTANTS.last().unwrap(),
        ));

        // Add inputs in the correct format.
        let in_state = state_bigint_to_field(StateBigInt::from(input1));
        let next_mixing = Some(state_bigint_to_field(next_input));

        // With flag set to false, we don't mix. And so we should obtain Absorb
        // + base_conv + IotaB13 result
        {
            // With the correct input and output witnesses, the proof should
            // pass.
            let circuit = MyCircuit::<Fp> {
                in_state,
                out_state: out_mixing_state,
                next_mixing,
                is_mixing: true,
            };

            let prover = MockProver::<Fp>::run(17, &circuit, vec![]).unwrap();

            assert_eq!(prover.verify(), Ok(()));

            // With wrong input and/or output witnesses, the proof should fail
            // to be verified.
            let circuit = MyCircuit::<Fp> {
                in_state,
                out_state: out_non_mixing_state,
                next_mixing,
                is_mixing: true,
            };

            let prover = MockProver::<Fp>::run(17, &circuit, vec![]).unwrap();

            assert!(prover.verify().is_err());
        }

        // With flag set to `false`, we don't mix. And so we should obtain
        // IotaB9 application as result.
        {
            let circuit = MyCircuit::<Fp> {
                in_state,
                out_state: out_non_mixing_state,
                next_mixing: None,
                is_mixing: false,
            };

            let prover = MockProver::<Fp>::run(17, &circuit, vec![]).unwrap();

            assert_eq!(prover.verify(), Ok(()));

            // With wrong input and/or output witnesses, the proof should fail
            // to be verified.
            let circuit = MyCircuit::<Fp> {
                in_state,
                out_state: out_non_mixing_state,
                next_mixing,
                is_mixing: true,
            };

            let prover = MockProver::<Fp>::run(17, &circuit, vec![]).unwrap();

            assert!(prover.verify().is_err());
        }
    }
}<|MERGE_RESOLUTION|>--- conflicted
+++ resolved
@@ -21,87 +21,22 @@
     flag: Column<Advice>,
     q_out_copy: Selector,
     generic: GenericConfig<F>,
-<<<<<<< HEAD
-    out_mixing: [Column<Advice>; 25],
-=======
     stackable: StackableTable<F>,
->>>>>>> d3c6769a
 }
 
 impl<F: Field> MixingConfig<F> {
     pub fn configure(
         meta: &mut ConstraintSystem<F>,
-        state: [Column<Advice>; 25],
         base_conv_config_b9_b13: BaseConversionConfig<F>,
         base_conv_config_b2_b9: BaseConversionConfig<F>,
-        flag: Column<Advice>,
+        state: [Column<Advice>; 25],
         generic: GenericConfig<F>,
         stackable: StackableTable<F>,
+        flag: Column<Advice>,
     ) -> MixingConfig<F> {
-<<<<<<< HEAD
-        meta.enable_equality(flag);
-
-        let q_flag = meta.selector();
-
-        meta.create_gate("Ensure flag consistency", |meta| {
-            let q_flag = meta.query_selector(q_flag);
-
-            let negated_flag = meta.query_advice(flag, Rotation::next());
-            let flag = meta.query_advice(flag, Rotation::cur());
-            // We do a trick which consists on multiplying an internal selector
-            // which is always active by the actual `negated_flag`
-            // which will then enable or disable the gate.
-            //
-            // Force that `flag + negated_flag = 1`.
-            // This ensures that flag = !negated_flag.
-            let flag_consistency =
-                (flag.clone() + negated_flag.clone()) - Expression::Constant(F::one());
-
-            // Define bool constraint for flags.
-            // Based on: `(1-flag) * flag = 0` only if `flag` is boolean.
-            let bool_constraint = |flag: Expression<F>| -> Expression<F> {
-                (Expression::Constant(F::one()) - flag.clone()) * flag
-            };
-
-            // Add a constraint that sums up the results of the two branches
-            // constraining it to be equal to `out_state`.
-            [
-                q_flag.clone() * flag_consistency,
-                q_flag.clone() * bool_constraint(flag),
-                q_flag * bool_constraint(negated_flag),
-            ]
-        });
-
-        // Allocate out_mixing columns and enable copy constraints for them.
-        // Offset = 0 (Non mixing)
-        // Offset = 1 (Mixing)
-        let out_mixing: [Column<Advice>; 25] = (0..25)
-            .map(|_| {
-                let column = meta.advice_column();
-                meta.enable_equality(column);
-                column
-            })
-            .collect::<Vec<_>>()
-            .try_into()
-            .unwrap();
-
-        let absorb_config = AbsorbConfig::configure(meta, state, base_conv_config_b2_b9);
-=======
-        let flag = meta.advice_column();
         meta.enable_equality(flag);
         // We mix -> Flag = true
-        let absorb_config = AbsorbConfig::configure(meta, state);
-
-        let base_info = table.get_base_info(false);
-        let base_conv_lane = meta.advice_column();
-        let base_conv_config = BaseConversionConfig::configure(
-            meta,
-            base_info,
-            base_conv_lane,
-            flag,
-            state[0..5].try_into().unwrap(),
-        );
->>>>>>> d3c6769a
+        let absorb_config = AbsorbConfig::configure(meta, state, base_conv_config_b2_b9);
 
         let q_out_copy = meta.selector();
 
@@ -132,11 +67,7 @@
             flag,
             q_out_copy,
             generic,
-<<<<<<< HEAD
-            out_mixing,
-=======
             stackable,
->>>>>>> d3c6769a
         }
     }
 
@@ -296,21 +227,16 @@
 #[cfg(test)]
 mod tests {
     use super::*;
-    use crate::common::{State, ROUND_CONSTANTS};
-<<<<<<< HEAD
-    use crate::permutation::tables::FromBinaryTableConfig;
-    use halo2_proofs::circuit::Layouter;
-    use halo2_proofs::pairing::bn256::Fr as Fp;
-    use halo2_proofs::plonk::{ConstraintSystem, Error};
-    use halo2_proofs::{circuit::SimpleFloorPlanner, dev::MockProver, plonk::Circuit};
-=======
+    use crate::{
+        common::{State, ROUND_CONSTANTS},
+        permutation::tables::FromBinaryTableConfig,
+    };
     use halo2_proofs::{
         circuit::{Layouter, SimpleFloorPlanner},
         dev::MockProver,
         pairing::bn256::Fr as Fp,
         plonk::{Circuit, ConstraintSystem, Error, TableColumn},
     };
->>>>>>> d3c6769a
     use itertools::Itertools;
     use pretty_assertions::assert_eq;
     use std::convert::TryInto;
@@ -329,15 +255,8 @@
         #[derive(Clone)]
         struct MyConfig<F> {
             mixing_conf: MixingConfig<F>,
-<<<<<<< HEAD
-            state: [Column<Advice>; 25],
-            next_inputs: [Column<Advice>; NEXT_INPUTS_LANES],
             table_b9_b13: FromBase9TableConfig<F>,
             table_b2_b9: FromBinaryTableConfig<F>,
-=======
-            table: FromBase9TableConfig<F>,
-            stackable: StackableTable<F>,
->>>>>>> d3c6769a
         }
 
         impl<F: Field> Circuit<F> for MyCircuit<F> {
@@ -359,16 +278,31 @@
                     .try_into()
                     .unwrap();
 
-                let next_inputs =
-                    [(); NEXT_INPUTS_LANES]
-                        .map(|_| meta.advice_column())
-                        .map(|col| {
-                            meta.enable_equality(col);
-                            col
-                        });
-
                 let flag = meta.advice_column();
                 meta.enable_equality(flag);
+
+                let table_b9_b13 = FromBase9TableConfig::configure(meta);
+                let table_b2_b9 = FromBinaryTableConfig::configure(meta);
+
+                let base_conv_lane = meta.advice_column();
+                meta.enable_equality(base_conv_lane);
+
+                let base_conv_config_b2_b9 = BaseConversionConfig::configure(
+                    meta,
+                    table_b2_b9.get_base_info(true),
+                    base_conv_lane,
+                    flag,
+                    state[0..5].try_into().unwrap(),
+                );
+
+                let base_conv_config_b9_b13 = BaseConversionConfig::configure(
+                    meta,
+                    table_b9_b13.get_base_info(false),
+                    base_conv_lane,
+                    flag,
+                    state[0..5].try_into().unwrap(),
+                );
+
                 let fixed = meta.fixed_column();
                 let generic =
                     GenericConfig::configure(meta, state[0..3].try_into().unwrap(), fixed);
@@ -379,50 +313,20 @@
                     .unwrap();
                 let stackable =
                     StackableTable::configure(meta, state[0..3].try_into().unwrap(), table_cols);
-                let mixing_conf =
-                    MixingConfig::configure(meta, &table, state, generic, stackable.clone());
-
-                let table_b9_b13 = FromBase9TableConfig::configure(meta);
-                let table_b2_b9 = FromBinaryTableConfig::configure(meta);
-
-                let base_conv_lane = meta.advice_column();
-                meta.enable_equality(base_conv_lane);
-
-                let base_conv_config_b2_b9 = BaseConversionConfig::configure(
+                let mixing_conf = MixingConfig::configure(
                     meta,
-                    table_b2_b9.get_base_info(true),
-                    base_conv_lane,
+                    base_conv_config_b9_b13,
+                    base_conv_config_b2_b9,
+                    state,
+                    generic,
+                    stackable.clone(),
                     flag,
-                    state[0..5].try_into().unwrap(),
                 );
 
-                let base_conv_config_b9_b13 = BaseConversionConfig::configure(
-                    meta,
-                    table_b9_b13.get_base_info(false),
-                    base_conv_lane,
-                    flag,
-                    state[0..5].try_into().unwrap(),
-                );
-
                 MyConfig {
-<<<<<<< HEAD
-                    mixing_conf: MixingConfig::configure(
-                        meta,
-                        state,
-                        base_conv_config_b9_b13,
-                        base_conv_config_b2_b9,
-                        flag,
-                        generic,
-                    ),
-                    state,
-                    next_inputs,
+                    mixing_conf,
                     table_b9_b13,
                     table_b2_b9,
-=======
-                    mixing_conf,
-                    table,
-                    stackable,
->>>>>>> d3c6769a
                 }
             }
 
@@ -431,15 +335,10 @@
                 config: Self::Config,
                 mut layouter: impl Layouter<F>,
             ) -> Result<(), Error> {
-<<<<<<< HEAD
                 // Load the tables
                 config.table_b9_b13.load(&mut layouter)?;
                 config.table_b2_b9.load(&mut layouter)?;
-=======
-                // Load the table
-                config.table.load(&mut layouter)?;
-                config.stackable.load(&mut layouter)?;
->>>>>>> d3c6769a
+                config.mixing_conf.stackable.load(&mut layouter)?;
                 let offset: usize = 0;
 
                 let in_state = layouter.assign_region(
@@ -451,7 +350,7 @@
                             for (idx, val) in self.in_state.iter().enumerate() {
                                 let cell = region.assign_advice(
                                     || "witness input state",
-                                    config.state[idx],
+                                    config.mixing_conf.state[idx],
                                     offset,
                                     || Ok(*val),
                                 )?;
@@ -476,7 +375,7 @@
                             {
                                 let cell = region.assign_advice(
                                     || "witness next_inputs",
-                                    config.next_inputs[idx],
+                                    config.mixing_conf.state[idx],
                                     offset,
                                     || Ok(*val),
                                 )?;
@@ -601,5 +500,32 @@
 
             assert!(prover.verify().is_err());
         }
+
+        // With flag set to `true`, we mix.
+        {
+            let circuit = MyCircuit::<Fp> {
+                in_state,
+                out_state: out_mixing_state,
+                next_mixing,
+                is_mixing: true,
+            };
+
+            let prover = MockProver::<Fp>::run(17, &circuit, vec![]).unwrap();
+
+            assert_eq!(prover.verify(), Ok(()));
+
+            // With wrong input and/or output witnesses, the proof should fail
+            // to be verified.
+            let circuit = MyCircuit::<Fp> {
+                in_state,
+                out_state: in_state,
+                next_mixing,
+                is_mixing: false,
+            };
+
+            let prover = MockProver::<Fp>::run(17, &circuit, vec![]).unwrap();
+
+            assert!(prover.verify().is_err());
+        }
     }
 }